# coding: utf-8
"""
    Kubernetes

    No description provided (generated by Openapi Generator https://github.com/openapitools/openapi-generator)  # noqa: E501

    The version of the OpenAPI document: release-1.18
    Generated by: https://openapi-generator.tech
"""

from __future__ import absolute_import

import atexit
import datetime
from dateutil.parser import parse
import json
import mimetypes
from multiprocessing.pool import ThreadPool
import os
import re
import tempfile

# python 2 and python 3 compatibility library
import six
from six.moves.urllib.parse import quote

from kubernetes.client.configuration import Configuration
import kubernetes.client.models
from kubernetes.client import rest
from kubernetes.client.exceptions import ApiValueError


class ApiClient(object):
    """Generic API client for OpenAPI client library builds.

    OpenAPI generic API client. This client handles the client-
    server communication, and is invariant across implementations. Specifics of
    the methods and models for each application are generated from the OpenAPI
    templates.

    NOTE: This class is auto generated by OpenAPI Generator.
    Ref: https://openapi-generator.tech
    Do not edit the class manually.

    :param configuration: .Configuration object for this client
    :param header_name: a header to pass when making calls to the API.
    :param header_value: a header value to pass when making calls to
        the API.
    :param cookie: a cookie to include in the header when making calls
        to the API
    :param pool_threads: The number of threads to use for async requests
        to the API. More threads means more concurrent API requests.
    """

    PRIMITIVE_TYPES = (float, bool, bytes, six.text_type) + six.integer_types
    NATIVE_TYPES_MAPPING = {
        'int': int,
        'long': int if six.PY3 else long,  # noqa: F821
        'float': float,
        'str': str,
        'bool': bool,
        'date': datetime.date,
        'datetime': datetime.datetime,
        'object': object,
    }
    _pool = None

    def __init__(self, configuration=None, header_name=None, header_value=None,
                 cookie=None, pool_threads=1):
        if configuration is None:
            configuration = Configuration.get_default_copy()
        self.configuration = configuration
        self.pool_threads = pool_threads

        self.rest_client = rest.RESTClientObject(configuration)
        self.default_headers = {}
        if header_name is not None:
            self.default_headers[header_name] = header_value
        self.cookie = cookie
        # Set default User-Agent.
<<<<<<< HEAD
        self.user_agent = 'OpenAPI-Generator/18.17.0a1/python'
=======
        self.user_agent = 'OpenAPI-Generator/18.0.0-snapshot/python'
>>>>>>> d8f283e7
        self.client_side_validation = configuration.client_side_validation

    def __enter__(self):
        return self

    def __exit__(self, exc_type, exc_value, traceback):
        self.close()

    def close(self):
        if self._pool:
            self._pool.close()
            self._pool.join()
            self._pool = None
            if hasattr(atexit, 'unregister'):
                atexit.unregister(self.close)

    @property
    def pool(self):
        """Create thread pool on first request
         avoids instantiating unused threadpool for blocking clients.
        """
        if self._pool is None:
            atexit.register(self.close)
            self._pool = ThreadPool(self.pool_threads)
        return self._pool

    @property
    def user_agent(self):
        """User agent for this API client"""
        return self.default_headers['User-Agent']

    @user_agent.setter
    def user_agent(self, value):
        self.default_headers['User-Agent'] = value

    def set_default_header(self, header_name, header_value):
        self.default_headers[header_name] = header_value

    def __call_api(
            self, resource_path, method, path_params=None,
            query_params=None, header_params=None, body=None, post_params=None,
            files=None, response_type=None, auth_settings=None,
            _return_http_data_only=None, collection_formats=None,
            _preload_content=True, _request_timeout=None, _host=None):

        config = self.configuration

        # header parameters
        header_params = header_params or {}
        header_params.update(self.default_headers)
        if self.cookie:
            header_params['Cookie'] = self.cookie
        if header_params:
            header_params = self.sanitize_for_serialization(header_params)
            header_params = dict(self.parameters_to_tuples(header_params,
                                                           collection_formats))

        # path parameters
        if path_params:
            path_params = self.sanitize_for_serialization(path_params)
            path_params = self.parameters_to_tuples(path_params,
                                                    collection_formats)
            for k, v in path_params:
                # specified safe chars, encode everything
                resource_path = resource_path.replace(
                    '{%s}' % k,
                    quote(str(v), safe=config.safe_chars_for_path_param)
                )

        # query parameters
        if query_params:
            query_params = self.sanitize_for_serialization(query_params)
            query_params = self.parameters_to_tuples(query_params,
                                                     collection_formats)

        # post parameters
        if post_params or files:
            post_params = post_params if post_params else []
            post_params = self.sanitize_for_serialization(post_params)
            post_params = self.parameters_to_tuples(post_params,
                                                    collection_formats)
            post_params.extend(self.files_parameters(files))

        # auth setting
        self.update_params_for_auth(header_params, query_params, auth_settings)

        # body
        if body:
            body = self.sanitize_for_serialization(body)

        # request url
        if _host is None:
            url = self.configuration.host + resource_path
        else:
            # use server/host defined in path or operation instead
            url = _host + resource_path

        # perform request and return response
        response_data = self.request(
            method, url, query_params=query_params, headers=header_params,
            post_params=post_params, body=body,
            _preload_content=_preload_content,
            _request_timeout=_request_timeout)

        self.last_response = response_data

        return_data = response_data
        if _preload_content:
            # deserialize response data
            if response_type:
                return_data = self.deserialize(response_data, response_type)
            else:
                return_data = None

        if _return_http_data_only:
            return (return_data)
        else:
            return (return_data, response_data.status,
                    response_data.getheaders())

    def sanitize_for_serialization(self, obj):
        """Builds a JSON POST object.

        If obj is None, return None.
        If obj is str, int, long, float, bool, return directly.
        If obj is datetime.datetime, datetime.date
            convert to string in iso8601 format.
        If obj is list, sanitize each element in the list.
        If obj is dict, return the dict.
        If obj is OpenAPI model, return the properties dict.

        :param obj: The data to serialize.
        :return: The serialized form of data.
        """
        if obj is None:
            return None
        elif isinstance(obj, self.PRIMITIVE_TYPES):
            return obj
        elif isinstance(obj, list):
            return [self.sanitize_for_serialization(sub_obj)
                    for sub_obj in obj]
        elif isinstance(obj, tuple):
            return tuple(self.sanitize_for_serialization(sub_obj)
                         for sub_obj in obj)
        elif isinstance(obj, (datetime.datetime, datetime.date)):
            return obj.isoformat()

        if isinstance(obj, dict):
            obj_dict = obj
        else:
            # Convert model obj to dict except
            # attributes `openapi_types`, `attribute_map`
            # and attributes which value is not None.
            # Convert attribute name to json key in
            # model definition for request.
            obj_dict = {obj.attribute_map[attr]: getattr(obj, attr)
                        for attr, _ in six.iteritems(obj.openapi_types)
                        if getattr(obj, attr) is not None}

        return {key: self.sanitize_for_serialization(val)
                for key, val in six.iteritems(obj_dict)}

    def deserialize(self, response, response_type):
        """Deserializes response into an object.

        :param response: RESTResponse object to be deserialized.
        :param response_type: class literal for
            deserialized object, or string of class name.

        :return: deserialized object.
        """
        # handle file downloading
        # save response body into a tmp file and return the instance
        if response_type == "file":
            return self.__deserialize_file(response)

        # fetch data from response object
        try:
            data = json.loads(response.data)
        except ValueError:
            data = response.data

        return self.__deserialize(data, response_type)

    def __deserialize(self, data, klass):
        """Deserializes dict, list, str into an object.

        :param data: dict, list or str.
        :param klass: class literal, or string of class name.

        :return: object.
        """
        if data is None:
            return None

        if type(klass) == str:
            if klass.startswith('list['):
                sub_kls = re.match(r'list\[(.*)\]', klass).group(1)
                return [self.__deserialize(sub_data, sub_kls)
                        for sub_data in data]

            if klass.startswith('dict('):
                sub_kls = re.match(r'dict\(([^,]*), (.*)\)', klass).group(2)
                return {k: self.__deserialize(v, sub_kls)
                        for k, v in six.iteritems(data)}

            # convert str to class
            if klass in self.NATIVE_TYPES_MAPPING:
                klass = self.NATIVE_TYPES_MAPPING[klass]
            else:
                klass = getattr(kubernetes.client.models, klass)

        if klass in self.PRIMITIVE_TYPES:
            return self.__deserialize_primitive(data, klass)
        elif klass == object:
            return self.__deserialize_object(data)
        elif klass == datetime.date:
            return self.__deserialize_date(data)
        elif klass == datetime.datetime:
            return self.__deserialize_datetime(data)
        else:
            return self.__deserialize_model(data, klass)

    def call_api(self, resource_path, method,
                 path_params=None, query_params=None, header_params=None,
                 body=None, post_params=None, files=None,
                 response_type=None, auth_settings=None, async_req=None,
                 _return_http_data_only=None, collection_formats=None,
                 _preload_content=True, _request_timeout=None, _host=None):
        """Makes the HTTP request (synchronous) and returns deserialized data.

        To make an async_req request, set the async_req parameter.

        :param resource_path: Path to method endpoint.
        :param method: Method to call.
        :param path_params: Path parameters in the url.
        :param query_params: Query parameters in the url.
        :param header_params: Header parameters to be
            placed in the request header.
        :param body: Request body.
        :param post_params dict: Request post form parameters,
            for `application/x-www-form-urlencoded`, `multipart/form-data`.
        :param auth_settings list: Auth Settings names for the request.
        :param response: Response data type.
        :param files dict: key -> filename, value -> filepath,
            for `multipart/form-data`.
        :param async_req bool: execute request asynchronously
        :param _return_http_data_only: response data without head status code
                                       and headers
        :param collection_formats: dict of collection formats for path, query,
            header, and post parameters.
        :param _preload_content: if False, the urllib3.HTTPResponse object will
                                 be returned without reading/decoding response
                                 data. Default is True.
        :param _request_timeout: timeout setting for this request. If one
                                 number provided, it will be total request
                                 timeout. It can also be a pair (tuple) of
                                 (connection, read) timeouts.
        :return:
            If async_req parameter is True,
            the request will be called asynchronously.
            The method will return the request thread.
            If parameter async_req is False or missing,
            then the method will return the response directly.
        """
        if not async_req:
            return self.__call_api(resource_path, method,
                                   path_params, query_params, header_params,
                                   body, post_params, files,
                                   response_type, auth_settings,
                                   _return_http_data_only, collection_formats,
                                   _preload_content, _request_timeout, _host)

        return self.pool.apply_async(self.__call_api, (resource_path,
                                                       method, path_params,
                                                       query_params,
                                                       header_params, body,
                                                       post_params, files,
                                                       response_type,
                                                       auth_settings,
                                                       _return_http_data_only,
                                                       collection_formats,
                                                       _preload_content,
                                                       _request_timeout,
                                                       _host))

    def request(self, method, url, query_params=None, headers=None,
                post_params=None, body=None, _preload_content=True,
                _request_timeout=None):
        """Makes the HTTP request using RESTClient."""
        if method == "GET":
            return self.rest_client.GET(url,
                                        query_params=query_params,
                                        _preload_content=_preload_content,
                                        _request_timeout=_request_timeout,
                                        headers=headers)
        elif method == "HEAD":
            return self.rest_client.HEAD(url,
                                         query_params=query_params,
                                         _preload_content=_preload_content,
                                         _request_timeout=_request_timeout,
                                         headers=headers)
        elif method == "OPTIONS":
            return self.rest_client.OPTIONS(url,
                                            query_params=query_params,
                                            headers=headers,
                                            _preload_content=_preload_content,
                                            _request_timeout=_request_timeout)
        elif method == "POST":
            return self.rest_client.POST(url,
                                         query_params=query_params,
                                         headers=headers,
                                         post_params=post_params,
                                         _preload_content=_preload_content,
                                         _request_timeout=_request_timeout,
                                         body=body)
        elif method == "PUT":
            return self.rest_client.PUT(url,
                                        query_params=query_params,
                                        headers=headers,
                                        post_params=post_params,
                                        _preload_content=_preload_content,
                                        _request_timeout=_request_timeout,
                                        body=body)
        elif method == "PATCH":
            return self.rest_client.PATCH(url,
                                          query_params=query_params,
                                          headers=headers,
                                          post_params=post_params,
                                          _preload_content=_preload_content,
                                          _request_timeout=_request_timeout,
                                          body=body)
        elif method == "DELETE":
            return self.rest_client.DELETE(url,
                                           query_params=query_params,
                                           headers=headers,
                                           _preload_content=_preload_content,
                                           _request_timeout=_request_timeout,
                                           body=body)
        else:
            raise ApiValueError(
                "http method must be `GET`, `HEAD`, `OPTIONS`,"
                " `POST`, `PATCH`, `PUT` or `DELETE`."
            )

    def parameters_to_tuples(self, params, collection_formats):
        """Get parameters as list of tuples, formatting collections.

        :param params: Parameters as dict or list of two-tuples
        :param dict collection_formats: Parameter collection formats
        :return: Parameters as list of tuples, collections formatted
        """
        new_params = []
        if collection_formats is None:
            collection_formats = {}
        for k, v in six.iteritems(params) if isinstance(params, dict) else params:  # noqa: E501
            if k in collection_formats:
                collection_format = collection_formats[k]
                if collection_format == 'multi':
                    new_params.extend((k, value) for value in v)
                else:
                    if collection_format == 'ssv':
                        delimiter = ' '
                    elif collection_format == 'tsv':
                        delimiter = '\t'
                    elif collection_format == 'pipes':
                        delimiter = '|'
                    else:  # csv is the default
                        delimiter = ','
                    new_params.append(
                        (k, delimiter.join(str(value) for value in v)))
            else:
                new_params.append((k, v))
        return new_params

    def files_parameters(self, files=None):
        """Builds form parameters.

        :param files: File parameters.
        :return: Form parameters with files.
        """
        params = []

        if files:
            for k, v in six.iteritems(files):
                if not v:
                    continue
                file_names = v if type(v) is list else [v]
                for n in file_names:
                    with open(n, 'rb') as f:
                        filename = os.path.basename(f.name)
                        filedata = f.read()
                        mimetype = (mimetypes.guess_type(filename)[0] or
                                    'application/octet-stream')
                        params.append(
                            tuple([k, tuple([filename, filedata, mimetype])]))

        return params

    def select_header_accept(self, accepts):
        """Returns `Accept` based on an array of accepts provided.

        :param accepts: List of headers.
        :return: Accept (e.g. application/json).
        """
        if not accepts:
            return

        accepts = [x.lower() for x in accepts]

        if 'application/json' in accepts:
            return 'application/json'
        else:
            return ', '.join(accepts)

    def select_header_content_type(self, content_types):
        """Returns `Content-Type` based on an array of content_types provided.

        :param content_types: List of content-types.
        :return: Content-Type (e.g. application/json).
        """
        if not content_types:
            return 'application/json'

        content_types = [x.lower() for x in content_types]

        if 'application/json' in content_types or '*/*' in content_types:
            return 'application/json'
        else:
            return content_types[0]

    def update_params_for_auth(self, headers, querys, auth_settings):
        """Updates header and query params based on authentication setting.

        :param headers: Header parameters dict to be updated.
        :param querys: Query parameters tuple list to be updated.
        :param auth_settings: Authentication setting identifiers list.
        """
        if not auth_settings:
            return

        for auth in auth_settings:
            auth_setting = self.configuration.auth_settings().get(auth)
            if auth_setting:
                if auth_setting['in'] == 'cookie':
                    headers['Cookie'] = auth_setting['value']
                elif auth_setting['in'] == 'header':
                    headers[auth_setting['key']] = auth_setting['value']
                elif auth_setting['in'] == 'query':
                    querys.append((auth_setting['key'], auth_setting['value']))
                else:
                    raise ApiValueError(
                        'Authentication token must be in `query` or `header`'
                    )

    def __deserialize_file(self, response):
        """Deserializes body to file

        Saves response body into a file in a temporary folder,
        using the filename from the `Content-Disposition` header if provided.

        :param response:  RESTResponse.
        :return: file path.
        """
        fd, path = tempfile.mkstemp(dir=self.configuration.temp_folder_path)
        os.close(fd)
        os.remove(path)

        content_disposition = response.getheader("Content-Disposition")
        if content_disposition:
            filename = re.search(r'filename=[\'"]?([^\'"\s]+)[\'"]?',
                                 content_disposition).group(1)
            path = os.path.join(os.path.dirname(path), filename)

        with open(path, "wb") as f:
            f.write(response.data)

        return path

    def __deserialize_primitive(self, data, klass):
        """Deserializes string to primitive type.

        :param data: str.
        :param klass: class literal.

        :return: int, long, float, str, bool.
        """
        try:
            return klass(data)
        except UnicodeEncodeError:
            return six.text_type(data)
        except TypeError:
            return data

    def __deserialize_object(self, value):
        """Return an original value.

        :return: object.
        """
        return value

    def __deserialize_date(self, string):
        """Deserializes string to date.

        :param string: str.
        :return: date.
        """
        try:
            return parse(string).date()
        except ImportError:
            return string
        except ValueError:
            raise rest.ApiException(
                status=0,
                reason="Failed to parse `{0}` as date object".format(string)
            )

    def __deserialize_datetime(self, string):
        """Deserializes string to datetime.

        The string should be in iso8601 datetime format.

        :param string: str.
        :return: datetime.
        """
        try:
            return parse(string)
        except ImportError:
            return string
        except ValueError:
            raise rest.ApiException(
                status=0,
                reason=(
                    "Failed to parse `{0}` as datetime object"
                    .format(string)
                )
            )

    def __deserialize_model(self, data, klass):
        """Deserializes list or dict to model.

        :param data: dict, list.
        :param klass: class literal.
        :return: model object.
        """

        if not klass.openapi_types and not hasattr(klass,
                                                   'get_real_child_model'):
            return data

        kwargs = {}
        if (data is not None and
                klass.openapi_types is not None and
                isinstance(data, (list, dict))):
            for attr, attr_type in six.iteritems(klass.openapi_types):
                if klass.attribute_map[attr] in data:
                    value = data[klass.attribute_map[attr]]
                    kwargs[attr] = self.__deserialize(value, attr_type)

        instance = klass(**kwargs)

        if hasattr(instance, 'get_real_child_model'):
            klass_name = instance.get_real_child_model(data)
            if klass_name:
                instance = self.__deserialize(data, klass_name)
        return instance<|MERGE_RESOLUTION|>--- conflicted
+++ resolved
@@ -78,11 +78,7 @@
             self.default_headers[header_name] = header_value
         self.cookie = cookie
         # Set default User-Agent.
-<<<<<<< HEAD
-        self.user_agent = 'OpenAPI-Generator/18.17.0a1/python'
-=======
         self.user_agent = 'OpenAPI-Generator/18.0.0-snapshot/python'
->>>>>>> d8f283e7
         self.client_side_validation = configuration.client_side_validation
 
     def __enter__(self):
