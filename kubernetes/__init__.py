# Copyright 2016 The Kubernetes Authors.
#
# Licensed under the Apache License, Version 2.0 (the "License");
# you may not use this file except in compliance with the License.
# You may obtain a copy of the License at
#
#     http://www.apache.org/licenses/LICENSE-2.0
#
# Unless required by applicable law or agreed to in writing, software
# distributed under the License is distributed on an "AS IS" BASIS,
# WITHOUT WARRANTIES OR CONDITIONS OF ANY KIND, either express or implied.
# See the License for the specific language governing permissions and
# limitations under the License.

__project__ = 'kubernetes'
# The version is auto-updated. Please do not edit.
<<<<<<< HEAD
__version__ = "18.17.0a1"
=======
__version__ = "18.0.0-snapshot"
>>>>>>> d8f283e7

import kubernetes.client
import kubernetes.config
import kubernetes.dynamic
import kubernetes.watch
import kubernetes.stream
import kubernetes.utils
import kubernetes.leaderelection<|MERGE_RESOLUTION|>--- conflicted
+++ resolved
@@ -14,11 +14,7 @@
 
 __project__ = 'kubernetes'
 # The version is auto-updated. Please do not edit.
-<<<<<<< HEAD
-__version__ = "18.17.0a1"
-=======
 __version__ = "18.0.0-snapshot"
->>>>>>> d8f283e7
 
 import kubernetes.client
 import kubernetes.config
