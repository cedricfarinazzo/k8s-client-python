--- conflicted
+++ resolved
@@ -18,11 +18,7 @@
 KUBERNETES_BRANCH = "release-1.18"
 
 # client version for packaging and releasing.
-<<<<<<< HEAD
-CLIENT_VERSION = "18.17.0a1"
-=======
 CLIENT_VERSION = "18.0.0-snapshot"
->>>>>>> d8f283e7
 
 # Name of the release package
 PACKAGE_NAME = "kubernetes"
