--- conflicted
+++ resolved
@@ -15,11 +15,7 @@
       with:
         submodules: true
     - name: Set up Python ${{ matrix.python-version }}
-<<<<<<< HEAD
-      uses: actions/setup-python@v2.1.4
-=======
       uses: actions/setup-python@v2.2.2
->>>>>>> d8f283e7
       with:
         python-version: ${{ matrix.python-version }}
     - name: Install dependencies
